--- conflicted
+++ resolved
@@ -102,10 +102,7 @@
         
 # Contributors
 
-<<<<<<< HEAD
 This code base was initially developed by Eugene Vinitsky and Natasha Jaques; help with reproduction was provided by Joel Leibo, Antonio Castenada, and Edward Hughes. Additional development was done by Hugo Heemskerk. 
-=======
-This code base was developed by Eugene Vinitsky and Natasha Jaques; help with reproduction was provided by Joel Leibo, Antonio Castenada, and Edward Hughes. 
 
 # Citation
 
@@ -118,5 +115,4 @@
 publisher = {GitHub},
 note = {GitHub repository},
 howpublished = {\url{https://github.com/eugenevinitsky/sequential_social_dilemma_games/issues/182}}
-}
->>>>>>> 5fa30210
+}