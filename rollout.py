"""Defines a multi-agent controller to rollout environment episodes w/
   agent policies."""

# from social_dilemmas.envs.harvest import HarvestEnv
from social_dilemmas.envs.cleanup import CleanupEnv

import utility_funcs
import numpy as np
import os
import sys
import shutil


class Controller(object):

<<<<<<< HEAD
    def __init__(self, env_name='harvest'):
        self.env_name = env_name
        if env_name == 'harvest':
            self.env = HarvestEnv(num_agents=2, render=True)
            self.env.reset()
        else:
            print('Error! Not implemented yet!')
            return

        # TODO: initialize agents here

    def rollout(self, horizon=50, save_path=None):
        """ Rollout several timesteps of an episode of the environment.

        Args:
            horizon: The number of timesteps to roll out. 
            save_path: If provided, will save each frame to disk at this
                location.
        """
=======
    def __init__(self):
        self.env = CleanupEnv(num_agents=5, render=True)
        self.env.reset()

        # TODO: initialize agents here

    def rollout_and_render(self, horizon=1000, render_frames=False,
                           render_full_vid=True, path=None):
>>>>>>> 0672858b
        rewards = []
        observations = []
        shape = self.env.map.shape
        full_obs = [np.zeros(
            (shape[0], shape[1], 3), dtype=np.uint8) for i in range(horizon)]

        for i in range(horizon):
            # TODO: use agent policy not just random actions
            rand_action = np.random.randint(8, size=5)
            obs, rew, dones, info, = self.env.step({'agent-0': rand_action[0],
                                                    'agent-1': rand_action[1],
                                                    'agent-2': rand_action[2],
                                                    'agent-3': rand_action[3],
                                                    'agent-4': rand_action[4]})

            print("timestep", i, "action", rand_action, "reward", rew['agent-0'])
            sys.stdout.flush()

            if save_path is not None:
                self.env.render_map(save_path + 'frame' + str(i) + '.png')

            rgb_arr = self.env.map_to_colors()
            full_obs[i] = rgb_arr.astype(np.uint8)
            observations.append(obs['agent-0'])
            rewards.append(rew['agent-0'])

        return rewards, observations, full_obs
            

    def render_rollout(self, horizon=50, path=None, 
                       render_type='pretty'):
        """ Render a rollout into a video.

        Args:
            horizon: The number of timesteps to roll out. 
            path: Directory where the video will be saved.
            render_type: Can be 'pretty' or 'fast'. Impliciations obvious.
        """
        if path is None:
            path = os.path.abspath(os.path.dirname(__file__)) + '/videos'
            print(path)
            if not os.path.exists(path):
                os.makedirs(path)

        if render_type == 'pretty':
            image_path = os.path.join(path, 'frames/')
            if not os.path.exists(image_path):
                os.makedirs(image_path)

            rewards, observations, full_obs = self.rollout(
                horizon=horizon, save_path=image_path)
            utility_funcs.make_video_from_image_dir(path, image_path)
            
            # Clean up images
            shutil.rmtree(image_path)
        else:
            rewards, observations, full_obs = self.rollout(horizon=horizon)
            utility_funcs.make_video_from_rgb_imgs(full_obs, path)


if __name__ == '__main__':
    c = Controller()
    if len(sys.argv) > 1:
        vid_path = sys.argv[1]
        c.render_rollout(path=vid_path)
    else:
        c.render_rollout()<|MERGE_RESOLUTION|>--- conflicted
+++ resolved
@@ -13,15 +13,17 @@
 
 class Controller(object):
 
-<<<<<<< HEAD
-    def __init__(self, env_name='harvest'):
+    def __init__(self, env_name='cleanup'):
         self.env_name = env_name
         if env_name == 'harvest':
-            self.env = HarvestEnv(num_agents=2, render=True)
-            self.env.reset()
+            self.env = HarvestEnv(num_agents=5, render=True)
+        elif env_name == 'cleanup':
+            self.env = CleanupEnv(num_agents=5, render=True)
         else:
-            print('Error! Not implemented yet!')
+            print('Error! Not a valid environment type')
             return
+
+        elf.env.reset()
 
         # TODO: initialize agents here
 
@@ -33,16 +35,6 @@
             save_path: If provided, will save each frame to disk at this
                 location.
         """
-=======
-    def __init__(self):
-        self.env = CleanupEnv(num_agents=5, render=True)
-        self.env.reset()
-
-        # TODO: initialize agents here
-
-    def rollout_and_render(self, horizon=1000, render_frames=False,
-                           render_full_vid=True, path=None):
->>>>>>> 0672858b
         rewards = []
         observations = []
         shape = self.env.map.shape
