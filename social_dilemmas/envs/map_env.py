--- conflicted
+++ resolved
@@ -10,14 +10,13 @@
 import numpy as np
 from ray.rllib.env import MultiAgentEnv
 
-ACTIONS = {'MOVE_LEFT': [0, -1],  # Move left
-           'MOVE_RIGHT': [0, 1],  # Move right
-           'MOVE_UP': [-1, 0],  # Move up
-           'MOVE_DOWN': [1, 0],  # Move down
+ACTIONS = {'MOVE_LEFT': [-1, 0],  # Move left
+           'MOVE_RIGHT': [1, 0],  # Move right
+           'MOVE_UP': [0, -1],  # Move up
+           'MOVE_DOWN': [0, 1],  # Move down
            'STAY': [0, 0],  # don't move
-           'TURN_CLOCKWISE': [[0, 1], [-1, 0]],  # Clockwise rotation matrix
-           'TURN_COUNTERCLOCKWISE': [[0, -1], [1, 0]]}  # Counter clockwise rotation matrix
-            # Positive Theta is in the counterclockwise direction
+           'TURN_CLOCKWISE': [[0, -1], [1, 0]],  # Rotate counter clockwise
+           'TURN_COUNTERCLOCKWISE': [[0, 1], [-1, 0]]}  # Move right
 
 ORIENTATIONS = {'LEFT': [0, -1],
                 'RIGHT': [0, 1],
@@ -43,10 +42,11 @@
                    '8': [250, 204, 255],  # Pink
                    '9': [238, 223, 16]}  # Yellow
 
-
-# the axes look like this when printed out
-# graphic is here just to resolve the difference between directions in row-column space
-# and in visual space
+# the axes look like
+# graphic is here to help me get my head in order
+# WARNING: increasing array position in the direction of down
+# so for example if you move_left when facing left
+# your y position decreases.
 #         ^
 #         |
 #         U
@@ -57,6 +57,7 @@
 #         W
 #         N
 #         |
+
 
 class MapEnv(MultiAgentEnv):
 
@@ -75,7 +76,7 @@
         color_map: dict
             Specifies how to convert between ascii chars and colors
         return_agent_actions: bool
-            If true, we the action space will include the actions of other agents
+            If true, the action space will include the actions of other agents
         """
         self.num_agents = num_agents
         self.base_map = self.ascii_to_numpy(ascii_map)
@@ -198,25 +199,13 @@
             agent.grid = map_with_agents
             rgb_arr = self.map_to_colors(agent.get_state(), self.color_map)
             rgb_arr = self.rotate_view(agent.orientation, rgb_arr)
-<<<<<<< HEAD
-            rgb_arr = rgb_arr/255.0
-            observations[agent.agent_id] = rgb_arr
-=======
             # concatenate on the prev_actions to the observations
             if self.return_agent_actions:
                 observations[agent.agent_id] = {"curr_obs": rgb_arr, "prev_actions": self.prev_actions}
             else:
                 observations[agent.agent_id] = rgb_arr
->>>>>>> 3aa254a7
             rewards[agent.agent_id] = agent.compute_reward()
             dones[agent.agent_id] = agent.get_done()
-
-            # Add other agent visibility
-            if agent.agent_id not in info:
-                info[agent.agent_id] = {}
-            info[agent.agent_id]['visible_agents'] = \
-                self.find_visible_agents(agent.agent_id)
-
         dones["__all__"] = np.any(list(dones.values()))
         return observations, rewards, dones, info
 
@@ -297,7 +286,6 @@
 
             grid[agent.pos[0], agent.pos[1]] = char_id
 
-        # beams should overlay agents
         for beam_pos in self.beam_pos:
             grid[beam_pos[0], beam_pos[1]] = beam_pos[2]
 
@@ -703,13 +691,11 @@
 
     def rotate_view(self, orientation, view):
         """Takes a view of the map and rotates it the agent orientation
-
         Parameters
         ----------
         orientation: str
             str in {'UP', 'LEFT', 'DOWN', 'RIGHT'}
         view: np.ndarray (row, column, channel)
-
         Returns
         -------
         a rotated view
