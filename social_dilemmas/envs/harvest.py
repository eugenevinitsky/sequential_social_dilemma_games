<<<<<<< HEAD
from gym.spaces import Box, Discrete
=======
>>>>>>> 1ba2fff4
import numpy as np

from social_dilemmas.envs.agent import HarvestAgent
from social_dilemmas.constants import HARVEST_MAP
from social_dilemmas.envs.map_env import MapEnv

APPLE_RADIUS = 2

COLOURS = {' ': [0, 0, 0],  # Black background
           '': [195, 0, 255],  # Board walls
           '@': [195, 0, 255],  # Board walls
           'A': [0, 255, 0],  # Green apples
           'P': [0, 255, 255],  # Player #FIXME(ev) agents need to have different colors
           'F': [255, 255, 0]}  # Yellow firing beam

# the axes look like
# graphic is here to help me get my head in order
# WARNING: increasing array position in the direction of down
# so for example if you move_left when facing left
# your y position decreases.
#         ^
#         |
#         U
#         P
# <--LEFT*RIGHT---->
#         D
#         O
#         W
#         N
#         |

# Currently on the display though we are off by 90 degrees

# FIXME(EV) the axes are 10000000% rotated oddly
# use keyword names so that it's easy to understand what the agent is calling
ACTIONS = {'MOVE_LEFT': [-1, 0],  # Move left
           'MOVE_RIGHT': [1, 0],  # Move right
           'MOVE_UP': [0, -1],  # Move up
           'MOVE_DOWN': [0, 1],  # Move down
           'STAY': [0, 0],  # don't move
           'TURN_CLOCKWISE': [[0, -1], [1, 0]],  # Rotate counter clockwise
           'TURN_COUNTERCLOCKWISE': [[0, 1], [-1, 0]],  # Move right
           'FIRE': 5}  # Fire 5 squares forward #FIXME(ev) is the firing in a straight line?

SPAWN_PROB = [0, 0.005, 0.02, 0.05]

ORIENTATIONS = {'LEFT': [-1, 0],
                'RIGHT': [1, 0],
                'UP': [0, -1],
                'DOWN': [0, 1]}


# FIXME(ev) this whole thing is in serious need of some abstraction
# FIXME(ev) switching betewen types and lists in a pretty arbitrary manner


class HarvestEnv(MapEnv):

    def __init__(self, ascii_map=HARVEST_MAP, num_agents=1, render=False):
        super().__init__(ascii_map, COLOURS, num_agents, render)
        # set up the list of spawn points
        self.spawn_points = []
        self.apple_points = []
        self.wall_points = []
        self.firing_points = []
        for row in range(self.base_map.shape[0]):
            for col in range(self.base_map.shape[1]):
                if self.base_map[row, col] == 'P':
                    self.spawn_points.append([row, col])
                elif self.base_map[row, col] == 'A':
                    self.apple_points.append([row, col])
                elif self.base_map[row, col] == '@':
                    self.wall_points.append([row, col])
        # TODO(ev) this call should be in the superclass
        self.setup_agents()

    # FIXME(ev) action_space should really be defined in the agents
    @property
    def action_space(self):
        return Discrete(8)

    @property
    def observation_space(self):
        # FIXME(ev) this is an information leak
        agents = list(self.agents.values())
        return agents[0].observation_space

    # TODO(ev) this can probably be moved into the superclass
    def setup_agents(self):
        for i in range(self.num_agents):
            agent_id = 'agent-' + str(i)
            agent = HarvestAgent(agent_id, self.spawn_point(), self.spawn_rotation(), self, 3)
            self.agents[agent_id] = agent

    # TODO(ev) this can probably be moved into the superclass
    def reset_map(self):
        self.map = np.full((len(self.base_map), len(self.base_map[0])), ' ')
        self.firing_points = []

        self.build_walls()
        self.update_map_apples(self.apple_points)
        self.setup_agents()

    def update_map(self, agent_actions):
        """Converts agent action tuples into a new map and new agent positions

        Parameters
        ----------
        agent_actions: dict
            dict with agent_id as key and action as value
        """

        self.clean_firing_points()

        for agent_id, action in agent_actions.items():
            agent = self.agents[agent_id]
            selected_action = ACTIONS[action]
            if 'MOVE' in action or 'STAY' in action:
                # rotate the selected action appropriately
                rot_action = self.rotate_action(selected_action, agent.get_orientation())
                new_pos = agent.get_pos() + rot_action
                self.reserved_slots.append((*new_pos, 'P', agent_id))
            elif 'TURN' in action:
                new_rot = self.update_rotation(action, agent.get_orientation())
                agent.update_map_agent_rot(new_rot)
            else:
                agent.fire_beam()
                self.reserved_slots += self.update_map_fire(agent.get_pos().tolist(),
                                                            agent.get_orientation())

    def execute_reservations(self):

        curr_agent_pos = [agent.get_pos().tolist() for agent in self.agents.values()]
        agent_by_pos = {tuple(agent.get_pos()): agent.agent_id for agent in self.agents.values()}

        # agent moves keyed by ids
        agent_moves = {}

        # lists of moves and their corresponding agents
        move_slots = []
        agent_to_slot = []

        apple_pos = []
        firing_pos = []
        for slot in self.reserved_slots:
            row, col = slot[0], slot[1]
            if slot[2] == 'P':
                agent_id = slot[3]
                agent_moves[agent_id] = [row, col]
                move_slots.append([row, col])
                agent_to_slot.append(agent_id)
            elif slot[2] == 'A':
                apple_pos.append([row, col])
            else:
                firing_pos.append([row, col])

        # First, resolve conflicts between two agents that want the same spot
        if len(agent_to_slot) > 0:

            # a random agent will win the slot
            shuffle_list = list(zip(agent_to_slot, move_slots))
            np.random.shuffle(shuffle_list)
            agent_to_slot, move_slots = zip(*shuffle_list)
            unique_move, indices, return_count = np.unique(move_slots, return_index=True,
                                                           return_counts=True, axis=0)
            search_list = np.array(move_slots)
            # if there are any conflicts over a space
            if np.any(return_count > 1):
                for move, index, count in zip(unique_move, indices, return_count):
                    if count > 1:
                        self.agents[agent_to_slot[index]].update_map_agent_pos(move)
                        # remove all the other moves that would have conflicted
                        remove_indices = np.where((search_list == move).all(axis=1))[0]
                        all_agents_id = [agent_to_slot[i] for i in remove_indices]
                        # all other agents now stay in place
                        for agent_id in all_agents_id:
                            agent_moves[agent_id] = self.agents[agent_id].get_pos().tolist()

            for agent_id, move in agent_moves.items():
                if move in curr_agent_pos:
                    # find the agent that is currently at that spot, check where they will be next
                    # if they're going to move away, go ahead and move into their spot
                    conflicting_agent_id = agent_by_pos[tuple(move)]
                    # a STAY command has been issued or the other agent hasn't been issued a command,
                    # don't do anything
                    if agent_id == conflicting_agent_id or \
                            conflicting_agent_id not in agent_moves.keys():
                        continue
                    elif agent_moves[conflicting_agent_id] != move:
                        self.agents[agent_id].update_map_agent_pos(move)
                else:
                    self.agents[agent_id].update_map_agent_pos(move)

        # TODO(ev) move this into a custom execute method, the above is pretty general
        # Next fire the beams
        for pos in firing_pos:
            row, col = pos
            self.map[row, col] = 'F'
            self.firing_points.append([row, col])

        # update the apples
        self.update_map_apples(apple_pos)
        self.reserved_slots = []

    def custom_map_update(self):
        "See parent class"
        # spawn the apples
        new_apples = self.spawn_apples()
        if len(new_apples) > 0:
            self.reserved_slots += new_apples

    def clean_firing_points(self):
        agent_pos = []
        for agent in self.agents.values():
            agent_pos.append(agent.get_pos().tolist())
        for i in range(len(self.firing_points)):
            row, col = self.firing_points[i]
            if [row, col] not in agent_pos:
                self.map[row, col] = ' '
            else:
                # put the agent back if they were temporarily obscured by the firing beam
                self.map[row, col] = 'P'

    def spawn_apples(self):
        # iterate over the spawn points in self.ascii_map and compare it with
        # current points in self.map

        new_apple_points = []
        for i in range(len(self.apple_points)):
            row, col = self.apple_points[i]
            window = self.return_view(self.apple_points[i], APPLE_RADIUS, APPLE_RADIUS)
            num_apples = self.count_apples(window)
            spawn_prob = SPAWN_PROB[min(num_apples, 3)]
            rand_num = np.random.rand(1)[0]
            if rand_num < spawn_prob:
                new_apple_points.append((row, col, 'A'))
        return new_apple_points

    def count_apples(self, window):
        # compute how many apples are in window
        unique, counts = np.unique(window, return_counts=True)
        counts_dict = dict(zip(unique, counts))
        num_apples = counts_dict.get('A', 0)
        return num_apples

    def build_walls(self):
        for i in range(len(self.wall_points)):
            row, col = self.wall_points[i]
            self.map[row, col] = '@'

    # FIXME(ev) this is probably shared by every env
    def spawn_point(self):
        """Returns a randomly selected spawn point"""
        not_occupied = False
        rand_int = 0
        # select a spawn point
        # TODO(ev) though it won't ever happen, this can generate an infinite loop and is slow
        # replace this with an operation over a set
        while not not_occupied:
            num_ints = len(self.spawn_points)
            rand_int = np.random.randint(num_ints)
            spawn_point = self.spawn_points[rand_int]
            # FIXME(ev) this will break when we implement rotation colors
            if self.map[spawn_point[0], spawn_point[1]] != 'P':
                not_occupied = True
        return np.array(self.spawn_points[rand_int])

    def spawn_rotation(self):
        """Return a randomly selected initial rotation for an agent"""
        rand_int = np.random.randint(len(ORIENTATIONS.keys()))
        return list(ORIENTATIONS.keys())[rand_int]

    def update_map_fire(self, firing_pos, firing_orientation):
        num_fire_cells = 5
        start_pos = np.asarray(firing_pos)
        firing_direction = ORIENTATIONS[firing_orientation]
        firing_points = []
        for i in range(num_fire_cells):
            next_cell = start_pos + firing_direction
            if self.test_if_in_bounds(next_cell) and self.map[next_cell[0], next_cell[1]] != '@':
                self.map[next_cell[0], next_cell[1]] = 'F'
                firing_points.append((next_cell[0], next_cell[1], 'F'))
                start_pos += firing_direction
            else:
                break
        return firing_points

    def update_map_apples(self, new_apple_points):
        for i in range(len(new_apple_points)):
            row, col = new_apple_points[i]
            if self.map[row, col] != 'P' and self.map[row, col] != 'F':
                # TODO(ev) what if a firing beam is here at this time?
                self.map[row, col] = 'A'

    # TODO(ev) this can be a general property of map_env or a util
    def rotate_action(self, action_vec, orientation):
        # WARNING: Note, we adopt the physics convention that \theta=0 is in the +y direction
        if orientation == 'UP':
            return action_vec
        elif orientation == 'LEFT':
            return self.rotate_left(action_vec)
        elif orientation == 'RIGHT':
            return self.rotate_right(action_vec)
        else:
            return self.rotate_left(self.rotate_left(action_vec))

    def rotate_left(self, action_vec):
        return np.dot(ACTIONS['TURN_COUNTERCLOCKWISE'], action_vec)

    def rotate_right(self, action_vec):
        return np.dot(ACTIONS['TURN_CLOCKWISE'], action_vec)

    # TODO(ev) this should be an agent property
    def update_rotation(self, action, curr_orientation):
        if action == 'TURN_COUNTERCLOCKWISE':
            if curr_orientation == 'LEFT':
                return 'DOWN'
            elif curr_orientation == 'DOWN':
                return 'RIGHT'
            elif curr_orientation == 'RIGHT':
                return 'UP'
            else:
                return 'LEFT'
        else:
            if curr_orientation == 'LEFT':
                return 'UP'
            elif curr_orientation == 'UP':
                return 'RIGHT'
            elif curr_orientation == 'RIGHT':
                return 'DOWN'
            else:
                return 'LEFT'

    # TODO(ev) this definitely should go into utils or the general agent class
    def test_if_in_bounds(self, pos):
        """Checks if a selected cell is outside the range of the map"""
        if pos[0] < 0 or pos[0] >= self.map.shape[0]:
            return False
        elif pos[1] < 0 or pos[1] >= self.map.shape[1]:
            return False
        else:
            return True<|MERGE_RESOLUTION|>--- conflicted
+++ resolved
@@ -1,7 +1,4 @@
-<<<<<<< HEAD
-from gym.spaces import Box, Discrete
-=======
->>>>>>> 1ba2fff4
+from gym.spaces import Discrete
 import numpy as np
 
 from social_dilemmas.envs.agent import HarvestAgent
