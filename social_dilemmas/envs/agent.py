"""Base class for an agent that defines the possible actions. """

import numpy as np

import utility_funcs as util

# basic moves every agent should do
BASE_ACTIONS = {
    0: "MOVE_LEFT",  # Move left
    1: "MOVE_RIGHT",  # Move right
    2: "MOVE_UP",  # Move up
    3: "MOVE_DOWN",  # Move down
    4: "STAY",  # don't move
    5: "TURN_CLOCKWISE",  # Rotate counter clockwise
    6: "TURN_COUNTERCLOCKWISE",
}  # Rotate clockwise


class Agent(object):
    def __init__(self, agent_id, start_pos, start_orientation, full_map, row_size, col_size):
        """Superclass for all agents.

        Parameters
        ----------
        agent_id: (str)
            a unique id allowing the map to identify the agents
        start_pos: (np.ndarray)
            a 2d array indicating the x-y position of the agents
        start_orientation: (np.ndarray)
            a 2d array containing a unit vector indicating the agent direction
        full_map: (2d array)
            a reference to this agent's view of the environment
        row_size: (int)
            how many rows up and down the agent can look
        col_size: (int)
            how many columns left and right the agent can look
        """
        self.agent_id = agent_id
        self.pos = np.array(start_pos)
        self.orientation = start_orientation
        self.full_map = full_map
        self.row_size = row_size
        self.col_size = col_size
        self.reward_this_turn = 0
        # Store this variable here so that it doesn't have to be re-initialized every step
        self.rgb_arr = np.zeros((row_size * 2 + 1, col_size * 2 + 1, 3,), dtype=np.uint8)

    @property
    def action_space(self):
        """Identify the dimensions and bounds of the action space.

        MUST BE implemented in new environments.

        Returns
        -------
        gym Box, Discrete, or Tuple type
            a bounded box depicting the shape and bounds of the action space
        """
        raise NotImplementedError

    @property
    def observation_space(self):
        """Identify the dimensions and bounds of the observation space.

        MUST BE implemented in new environments.

        Returns
        -------
        gym Box, Discrete or Tuple type
            a bounded box depicting the shape and bounds of the observation
            space
        """
        raise NotImplementedError

    def action_map(self, action_number):
        """Maps action_number to a desired action in the map"""
        raise NotImplementedError

    def get_char_id(self):
        return bytes(str(int(self.agent_id[-1]) + 1), encoding="ascii")

    def get_state(self):
        return util.return_view(self.full_map, self.pos, self.row_size, self.col_size)

    def compute_reward(self):
        reward = self.reward_this_turn
        self.reward_this_turn = 0
        return reward

    def set_pos(self, new_pos):
        self.pos = np.array(new_pos)

    def get_pos(self):
        return self.pos

    def translate_pos_to_egocentric_coord(self, pos):
        offset_pos = pos - self.pos
        ego_centre = [self.row_size, self.col_size]
        return ego_centre + offset_pos

    def set_orientation(self, new_orientation):
        self.orientation = new_orientation

    def get_orientation(self):
        return self.orientation

    def return_valid_pos(self, new_pos):
        """Checks that the next pos is legal, if not return current pos"""
        ego_new_pos = new_pos  # self.translate_pos_to_egocentric_coord(new_pos)
        new_row, new_col = ego_new_pos
        # You can't walk through walls, closed doors or switches
<<<<<<< HEAD
        temp_pos = new_pos.copy()
        if self.grid[new_row, new_col] in ['@', 'D', 's', 'S']:
            temp_pos = self.get_pos()
        return temp_pos
=======
        if self.is_tile_walkable(new_row, new_col):
            return new_pos
        else:
            return self.pos
>>>>>>> 9745a4fa

    def update_agent_pos(self, new_pos):
        """Updates the agents internal positions

        Returns
        -------
        old_pos: (np.ndarray)
            2 element array describing where the agent used to be
        new_pos: (np.ndarray)
            2 element array describing the agent positions
        """
        old_pos = self.pos
        ego_new_pos = new_pos  # self.translate_pos_to_egocentric_coord(new_pos)
        new_row, new_col = ego_new_pos
        if self.is_tile_walkable(new_row, new_col):
            validated_new_pos = new_pos
        else:
            validated_new_pos = self.pos
        self.set_pos(validated_new_pos)
        # TODO(ev) list array consistency
        return self.pos, np.array(old_pos)

    def is_tile_walkable(self, row, column):
        return (
            0 <= row < self.full_map.shape[0]
            and 0 <= column < self.full_map.shape[1]
            # You can't walk through walls, closed doors or switches
            and self.full_map[row, column] not in [b"@", b"D", b"w", b"W"]
        )

    def update_agent_rot(self, new_rot):
        self.set_orientation(new_rot)

    def hit(self, char):
        """Defines how an agent responds to being hit by a beam of type char"""
        raise NotImplementedError

    def consume(self, char):
        """Defines how an agent interacts with the char it is standing on"""
        raise NotImplementedError


HARVEST_ACTIONS = BASE_ACTIONS.copy()
HARVEST_ACTIONS.update({7: "FIRE"})  # Fire a penalty beam


class HarvestAgent(Agent):
    def __init__(self, agent_id, start_pos, start_orientation, full_map, view_len):
        self.view_len = view_len
        super().__init__(agent_id, start_pos, start_orientation, full_map, view_len, view_len)
        self.update_agent_pos(start_pos)
        self.update_agent_rot(start_orientation)

    # Ugh, this is gross, this leads to the actions basically being
    # defined in two places
    def action_map(self, action_number):
        """Maps action_number to a desired action in the map"""
        return HARVEST_ACTIONS[action_number]

    def hit(self, char):
        if char == b"F":
            self.reward_this_turn -= 50

    def fire_beam(self, char):
        if char == b"F":
            self.reward_this_turn -= 1

    def get_done(self):
        return False

    def consume(self, char):
        """Defines how an agent interacts with the char it is standing on"""
        if char == b"A":
            self.reward_this_turn += 1
            return b" "
        else:
            return char


CLEANUP_ACTIONS = BASE_ACTIONS.copy()
CLEANUP_ACTIONS.update({7: "FIRE", 8: "CLEAN"})  # Fire a penalty beam  # Fire a cleaning beam


class CleanupAgent(Agent):
    def __init__(self, agent_id, start_pos, start_orientation, full_map, view_len):
        self.view_len = view_len
        super().__init__(agent_id, start_pos, start_orientation, full_map, view_len, view_len)
        # remember what you've stepped on
        self.update_agent_pos(start_pos)
        self.update_agent_rot(start_orientation)

    # Ugh, this is gross, this leads to the actions basically being
    # defined in two places
    def action_map(self, action_number):
        """Maps action_number to a desired action in the map"""
        return CLEANUP_ACTIONS[action_number]

    def fire_beam(self, char):
        if char == b"F":
            self.reward_this_turn -= 1

    def get_done(self):
        return False

    def hit(self, char):
        if char == b"F":
            self.reward_this_turn -= 50

    def consume(self, char):
        """Defines how an agent interacts with the char it is standing on"""
        if char == b"A":
            self.reward_this_turn += 1
            return b" "
        else:
            return char


SWITCH_ACTIONS = BASE_ACTIONS.copy()
SWITCH_ACTIONS.update({7: "TOGGLE_SWITCH"})  # Fire a switch beam


class SwitchAgent(Agent):
    def __init__(self, agent_id, start_pos, start_orientation, full_map, view_len):
        self.view_len = view_len
        super().__init__(agent_id, start_pos, start_orientation, full_map, view_len, view_len)
        # remember what you've stepped on
        self.update_agent_pos(start_pos)
        self.update_agent_rot(start_orientation)
        self.is_done = False

    # Ugh, this is gross, this leads to the actions basically being
    # defined in two places
    def action_map(self, action_number):
        """Maps action_number to a desired action in the map"""
        return SWITCH_ACTIONS[action_number]

    def fire_beam(self, char):
        # Cost of firing a switch beam
        # Nothing for now.
        if char == b"F":
            self.reward_this_turn += 0

    def get_done(self):
        return self.is_done

    def consume(self, char):
        """Defines how an agent interacts with the char it is standing on"""
        if char == b"d":
            self.reward_this_turn += 1
            self.is_done = True
            return b" "
        else:
            return char


SWITCH_ACTIONS = BASE_ACTIONS.copy()
SWITCH_ACTIONS.update({7: 'TOGGLE_SWITCH'})  # Fire a switch beam

class SwitchAgent(Agent):
    def __init__(self, agent_id, start_pos, start_orientation, grid, view_len):
        self.view_len = view_len
        super().__init__(agent_id, start_pos, start_orientation, grid, view_len, view_len)
        # remember what you've stepped on
        self.update_agent_pos(start_pos)
        self.update_agent_rot(start_orientation)
        self.is_done = False

    # Ugh, this is gross, this leads to the actions basically being
    # defined in two places
    def action_map(self, action_number):
        """Maps action_number to a desired action in the map"""
        return SWITCH_ACTIONS[action_number]

    def fire_beam(self, char):
        # Cost of firing a switch beam
        # Nothing for now.
        if char == 'F':
            self.reward_this_turn += 0

    def get_done(self):
        return self.is_done

    def consume(self, char):
        """Defines how an agent interacts with the char it is standing on"""
        if char == 'd':
            self.reward_this_turn += 100
            self.is_done = True
            return ' '
        else:
            return char<|MERGE_RESOLUTION|>--- conflicted
+++ resolved
@@ -109,17 +109,10 @@
         ego_new_pos = new_pos  # self.translate_pos_to_egocentric_coord(new_pos)
         new_row, new_col = ego_new_pos
         # You can't walk through walls, closed doors or switches
-<<<<<<< HEAD
-        temp_pos = new_pos.copy()
-        if self.grid[new_row, new_col] in ['@', 'D', 's', 'S']:
-            temp_pos = self.get_pos()
-        return temp_pos
-=======
         if self.is_tile_walkable(new_row, new_col):
             return new_pos
         else:
             return self.pos
->>>>>>> 9745a4fa
 
     def update_agent_pos(self, new_pos):
         """Updates the agents internal positions
@@ -272,41 +265,4 @@
             self.is_done = True
             return b" "
         else:
-            return char
-
-
-SWITCH_ACTIONS = BASE_ACTIONS.copy()
-SWITCH_ACTIONS.update({7: 'TOGGLE_SWITCH'})  # Fire a switch beam
-
-class SwitchAgent(Agent):
-    def __init__(self, agent_id, start_pos, start_orientation, grid, view_len):
-        self.view_len = view_len
-        super().__init__(agent_id, start_pos, start_orientation, grid, view_len, view_len)
-        # remember what you've stepped on
-        self.update_agent_pos(start_pos)
-        self.update_agent_rot(start_orientation)
-        self.is_done = False
-
-    # Ugh, this is gross, this leads to the actions basically being
-    # defined in two places
-    def action_map(self, action_number):
-        """Maps action_number to a desired action in the map"""
-        return SWITCH_ACTIONS[action_number]
-
-    def fire_beam(self, char):
-        # Cost of firing a switch beam
-        # Nothing for now.
-        if char == 'F':
-            self.reward_this_turn += 0
-
-    def get_done(self):
-        return self.is_done
-
-    def consume(self, char):
-        """Defines how an agent interacts with the char it is standing on"""
-        if char == 'd':
-            self.reward_this_turn += 100
-            self.is_done = True
-            return ' '
-        else:
             return char