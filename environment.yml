--- conflicted
+++ resolved
@@ -1,31 +1,18 @@
 name: causal
 
 dependencies:
-<<<<<<< HEAD
-    - python==3.6.8
-=======
     - python==3.6.6
->>>>>>> d2f4649b
     - pip:
         - numpy==1.16.0
         - gym==0.10.9
         - matplotlib==3.1.1
         - opencv-python
-<<<<<<< HEAD
-        - ray==0.6.4
-        - tensorflow==1.12.0
-=======
         - ray==0.7.6
         - tensorflow==2.0.0
->>>>>>> d2f4649b
         - scipy==1.2.0
         - setproctitle
         - psutil
         - lz4
-<<<<<<< HEAD
-        - boto3
-=======
         - boto3==1.4.8
         - redis==3.3.2
         - pytz
->>>>>>> d2f4649b
