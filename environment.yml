--- conflicted
+++ resolved
@@ -1,11 +1,7 @@
 name: causal
 
 dependencies:
-<<<<<<< HEAD
-    - python==3.6.2
-=======
     - python==3.6.7
->>>>>>> e5c44267
     - pip:
         - numpy==1.16.0
         - gym==0.10.9
