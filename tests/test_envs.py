'''Unit tests for all of the envs'''

import numpy as np
import unittest

from social_dilemmas.envs.harvest import HarvestEnv
from social_dilemmas.envs.agent import HarvestAgent

MINI_HARVEST_MAP = [
    '@@@@@@',
    '@ P  @',
    '@  AA@',
    '@  AA@',
    '@  AP@',
    '@@@@@@',
]

# maps used to test different spawn positions and apple positions

# basic empty map with walls
TEST_MAP_1 = np.array(
    [['@'] * 7,
     ['@'] + [' '] * 5 + ['@'],
     ['@'] + [' '] * 5 + ['@'],
     ['@'] + [' '] * 5 + ['@'],
     ['@'] + [' '] * 5 + ['@'],
     ['@'] + [' '] * 5 + ['@'],
     ['@'] * 7]
)

# basic empty map with 1 starting apple
TEST_MAP_2 = np.array(
    [['@'] * 6,
     ['@'] + [' '] * 4 + ['@'],
     ['@'] + [' '] * 4 + ['@'],
     ['@'] + [' '] * 4 + ['@'],
     ['@'] + [' '] * 2 + ['A'] + [' '] + ['@'],
     ['@'] * 6]
)


class TestHarvestEnv(unittest.TestCase):
    def setUp(self):
        """Construct the env"""
        self.env = HarvestEnv(ascii_map=MINI_HARVEST_MAP, num_agents=1)

    def test_step(self):
        """Just check that the step method works at all for all possible actions"""
        self.env.reset()
        # FIXME(ev) magic number
        for i in range(8):
            self.env.step({'agent-0': i})

    def test_reset(self):
        self.env = HarvestEnv(ascii_map=MINI_HARVEST_MAP, num_agents=0)
        self.env.reset()
        # check that the map is full of apples
        test_map = np.array([['@', '@', '@', '@', '@', '@'],
                             ['@', ' ', ' ', ' ', ' ', '@'],
                             ['@', ' ', ' ', 'A', 'A', '@'],
                             ['@', ' ', ' ', 'A', 'A', '@'],
                             ['@', ' ', ' ', 'A', ' ', '@'],
                             ['@', '@', '@', '@', '@', '@']])
        np.testing.assert_array_equal(self.env.map, test_map)

    def test_walls(self):
        """Check that the spawned map and base map have walls in the right place"""
        self.env.reset()
        np.testing.assert_array_equal(self.env.base_map[0, :], np.array(['@'] * 6))
        np.testing.assert_array_equal(self.env.base_map[-1, :], np.array(['@'] * 6))
        np.testing.assert_array_equal(self.env.base_map[:, 0], np.array(['@'] * 6))
        np.testing.assert_array_equal(self.env.base_map[:, -1], np.array(['@'] * 6))

        np.testing.assert_array_equal(self.env.map[0, :], np.array(['@'] * 6))
        np.testing.assert_array_equal(self.env.map[-1, :], np.array(['@'] * 6))
        np.testing.assert_array_equal(self.env.map[:, 0], np.array(['@'] * 6))
        np.testing.assert_array_equal(self.env.map[:, -1], np.array(['@'] * 6))

    def test_view(self):
        """Confirm that an agent placed at the right point returns the right view"""
        self.env.reset()

        agent_id = 'agent-0'
        self.construct_map_1(agent_id, [3, 3], 'UP')

        # check if the view is correct if there are no walls
        agent_view = self.env.agents[agent_id].get_state()
        expected_view = np.array(
            [[' '] * 5,
             [' '] * 5,
             [' '] * 2 + ['P'] + [' '] * 2,
             [' '] * 5,
             [' '] * 5]
        )
        np.testing.assert_array_equal(expected_view, agent_view)

        # check if the view is correct if the top wall is just in view
        self.move_agent(agent_id, [2, 3])
        agent_view = self.env.agents[agent_id].get_state()
        expected_view = np.array(
            [['@'] * 5,
             [' '] * 5,
             [' '] * 2 + ['P'] + [' '] * 2,
             [' '] * 5,
             [' '] * 5]
        )
        np.testing.assert_array_equal(expected_view, agent_view)

        # check if if the view is correct if the view exceeds the top view
        self.move_agent(agent_id, [1, 3])
        agent_view = self.env.agents[agent_id].get_state()
        expected_view = np.array(
            [[''] * 5,
             ['@'] * 5,
             [' '] * 2 + ['P'] + [' '] * 2,
             [' '] * 5,
             [' '] * 5]
        )
        np.testing.assert_array_equal(expected_view, agent_view)

        # check if the view is correct if the left wall is just in view
        self.move_agent(agent_id, [3, 2])
        agent_view = self.env.agents[agent_id].get_state()
        expected_view = np.array(
            [['@'] + [' '] * 4,
             ['@'] + [' '] * 4,
             ['@'] + [' '] + ['P'] + [' '] * 2,
             ['@'] + [' '] * 4,
             ['@'] + [' '] * 4]
        )
        np.testing.assert_array_equal(expected_view, agent_view)

        # check if if the view is correct if the view exceeds the left view
        self.move_agent(agent_id, [3, 1])
        agent_view = self.env.agents[agent_id].get_state()
        expected_view = np.array(
            [[''] + ['@'] + [' '] * 3,
             [''] + ['@'] + [' '] * 3,
             [''] + ['@'] + ['P'] + [' '] * 2,
             [''] + ['@'] + [' '] * 3,
             [''] + ['@'] + [' '] * 3]
        )
        np.testing.assert_array_equal(expected_view, agent_view)

        # check if the view is correct if the bot wall is just in view
        self.move_agent(agent_id, [4, 3])
        agent_view = self.env.agents[agent_id].get_state()
        expected_view = np.array(
            [[' '] * 5,
             [' '] * 5,
             [' '] * 2 + ['P'] + [' '] * 2,
             [' '] * 5,
             ['@'] * 5]
        )
        np.testing.assert_array_equal(expected_view, agent_view)

        # check if if the view is correct if the view exceeds the bot view
        self.move_agent(agent_id, [5, 3])
        agent_view = self.env.agents[agent_id].get_state()
        expected_view = np.array(
            [[' '] * 5,
             [' '] * 5,
             [' '] * 2 + ['P'] + [' '] * 2,
             ['@'] * 5,
             [''] * 5]
        )
        np.testing.assert_array_equal(expected_view, agent_view)

        # check if the view is correct if the right wall is just in view
        self.move_agent(agent_id, [3, 4])
        agent_view = self.env.agents[agent_id].get_state()
        expected_view = np.array(
            [[' '] * 4 + ['@'],
             [' '] * 4 + ['@'],
             [' '] * 2 + ['P'] + [' '] + ['@'],
             [' '] * 4 + ['@'],
             [' '] * 4 + ['@']]
        )
        np.testing.assert_array_equal(expected_view, agent_view)

        # check if if the view is correct if the view exceeds the right view
        self.move_agent(agent_id, [3, 5])
        agent_view = self.env.agents[agent_id].get_state()
        expected_view = np.array(
            [[' '] * 3 + ['@'] + [''],
             [' '] * 3 + ['@'] + [''],
             [' '] * 2 + ['P'] + ['@'] + [''],
             [' '] * 3 + ['@'] + [''],
             [' '] * 3 + ['@'] + ['']]
        )
        np.testing.assert_array_equal(expected_view, agent_view)

    def test_apple_spawn(self):
        # render apples a bunch of times and check that the probabilities are within
        # a bound of what you expect. This test fill fail w/ <INSERT> probability
        self.env = HarvestEnv(MINI_HARVEST_MAP, num_agents=0)
        self.env.reset()
        self.env.map = TEST_MAP_2.copy()

        # First test, if we step 300 times, are there five apples there?
        # This should fail maybe one in 1000000 times
        for i in range(300):
            self.env.step({})
        num_apples = self.env.count_apples(self.env.map)
        self.assertEqual(num_apples, 5)

    def test_agent_actions(self):
        # FIXME(ev) the axes are 10000000% rotated oddly
        # set up the map
        agent_id = 'agent-0'
        self.construct_map_1(agent_id, [2, 2], 'LEFT')

        # Test that all the moves and rotations work correctly
        # test when facing left
        self.env.update_map({agent_id: 'MOVE_LEFT'})
        np.testing.assert_array_equal(self.env.agents[agent_id].get_pos(), [2, 3])
        self.env.update_map({agent_id: 'MOVE_RIGHT'})
        np.testing.assert_array_equal(self.env.agents[agent_id].get_pos(), [2, 2])
        self.env.update_map({agent_id: 'MOVE_UP'})
        np.testing.assert_array_equal(self.env.agents[agent_id].get_pos(), [1, 2])
        self.env.update_map({agent_id: 'MOVE_DOWN'})
        np.testing.assert_array_equal(self.env.agents[agent_id].get_pos(), [2, 2])
        # test when facing up
        self.rotate_agent(agent_id, 'UP')
        self.env.update_map({agent_id: 'MOVE_LEFT'})
        np.testing.assert_array_equal(self.env.agents[agent_id].get_pos(), [1, 2])
        self.env.update_map({agent_id: 'MOVE_RIGHT'})
        np.testing.assert_array_equal(self.env.agents[agent_id].get_pos(), [2, 2])
        self.env.update_map({agent_id: 'MOVE_UP'})
        np.testing.assert_array_equal(self.env.agents[agent_id].get_pos(), [2, 1])
        self.env.update_map({agent_id: 'MOVE_DOWN'})
        np.testing.assert_array_equal(self.env.agents[agent_id].get_pos(), [2, 2])
        # test when facing down
        self.rotate_agent(agent_id, 'DOWN')
        self.env.update_map({agent_id: 'MOVE_LEFT'})
        np.testing.assert_array_equal(self.env.agents[agent_id].get_pos(), [3, 2])
        self.env.update_map({agent_id: 'MOVE_RIGHT'})
        np.testing.assert_array_equal(self.env.agents[agent_id].get_pos(), [2, 2])
        self.env.update_map({agent_id: 'MOVE_UP'})
        np.testing.assert_array_equal(self.env.agents[agent_id].get_pos(), [2, 3])
        self.env.update_map({agent_id: 'MOVE_DOWN'})
        np.testing.assert_array_equal(self.env.agents[agent_id].get_pos(), [2, 2])
        # test when facing right
        self.rotate_agent(agent_id, 'RIGHT')
        self.env.update_map({agent_id: 'MOVE_LEFT'})
        np.testing.assert_array_equal(self.env.agents[agent_id].get_pos(), [2, 1])
        self.env.update_map({agent_id: 'MOVE_RIGHT'})
        np.testing.assert_array_equal(self.env.agents[agent_id].get_pos(), [2, 2])
        self.env.update_map({agent_id: 'MOVE_UP'})
        np.testing.assert_array_equal(self.env.agents[agent_id].get_pos(), [3, 2])
        self.env.update_map({agent_id: 'MOVE_DOWN'})
        np.testing.assert_array_equal(self.env.agents[agent_id].get_pos(), [2, 2])

        # quick test of stay
        self.env.update_map({agent_id: 'STAY'})
        np.testing.assert_array_equal(self.env.agents[agent_id].get_pos(), [2, 2])

        # if an agent tries to move through a wall they should stay in the same place
        self.rotate_agent(agent_id, 'UP')
        self.move_agent(agent_id, [2, 1])
        self.env.update_map({agent_id: 'MOVE_UP'})
        np.testing.assert_array_equal(self.env.agents[agent_id].get_pos(), [2, 1])

        # rotations correctly update the agent state
        self.rotate_agent(agent_id, 'UP')
        # clockwise
        self.env.update_map({agent_id: 'TURN_CLOCKWISE'})
        self.assertEqual('RIGHT', self.env.agents[agent_id].get_orientation())
        self.env.update_map({agent_id: 'TURN_CLOCKWISE'})
        self.assertEqual('DOWN', self.env.agents[agent_id].get_orientation())
        self.env.update_map({agent_id: 'TURN_CLOCKWISE'})
        self.assertEqual('LEFT', self.env.agents[agent_id].get_orientation())
        self.env.update_map({agent_id: 'TURN_CLOCKWISE'})
        self.assertEqual('UP', self.env.agents[agent_id].get_orientation())

        # counterclockwise
        self.env.update_map({agent_id: 'TURN_COUNTERCLOCKWISE'})
        self.assertEqual('LEFT', self.env.agents[agent_id].get_orientation())
        self.env.update_map({agent_id: 'TURN_COUNTERCLOCKWISE'})
        self.assertEqual('DOWN', self.env.agents[agent_id].get_orientation())
        self.env.update_map({agent_id: 'TURN_COUNTERCLOCKWISE'})
        self.assertEqual('RIGHT', self.env.agents[agent_id].get_orientation())
        self.env.update_map({agent_id: 'TURN_COUNTERCLOCKWISE'})
        self.assertEqual('UP', self.env.agents[agent_id].get_orientation())

        # test firing
        self.rotate_agent(agent_id, 'UP')
        self.move_agent(agent_id, [3, 2])
        self.env.update_map({agent_id: 'FIRE'})
        agent_view = self.env.agents[agent_id].get_state()
        expected_view = np.array(
            [['@'] + [' '] * 4,
             ['@'] + [' '] * 4,
             ['@'] + [' '] + ['P'] + ['F'] * 2,
             ['@'] + [' '] * 4,
             ['@'] + [' '] * 4]
        )
        np.testing.assert_array_equal(expected_view, agent_view)

        self.env.clean_firing_points()

        self.rotate_agent(agent_id, 'DOWN')
        self.move_agent(agent_id, [3, 2])
        self.env.update_map({agent_id: 'FIRE'})
        agent_view = self.env.agents[agent_id].get_state()
        expected_view = np.array(
            [['@'] + [' '] * 4,
             ['@'] + [' '] * 4,
             ['@'] + ['F'] + ['P'] + [' '] * 2,
             ['@'] + [' '] * 4,
             ['@'] + [' '] * 4]
        )
        np.testing.assert_array_equal(expected_view, agent_view)

        self.construct_map_1(agent_id, [4, 2], 'RIGHT')
        self.env.update_map_apples(self.env.apple_points)
        self.env.update_map({agent_id: 'MOVE_RIGHT'})
        self.env.update_map({agent_id: 'MOVE_LEFT'})
        agent_view = self.env.agents[agent_id].get_state()
        expected_view = np.array(
            [['@', ' ', ' ', 'A', 'A'],
             ['@', ' ', ' ', 'A', 'A'],
             ['@', ' ', 'P', ' ', ' '],
             ['@', ' ', ' ', ' ', ' '],
             ['@', '@', '@', '@', '@']]
        )
        np.testing.assert_array_equal(expected_view, agent_view)

    def test_agent_rewards(self):
        pass

    def clear_agents(self):
        self.env.agents = {}

    def add_agent(self, agent_id, start_pos, start_orientation, grid, view_len):
        self.env.agents[agent_id] = HarvestAgent(agent_id, start_pos, start_orientation,
                                                 grid, view_len)

    def move_agent(self, agent_id, new_pos):
        self.env.agents[agent_id].update_map_agent_pos(new_pos)

    def rotate_agent(self, agent_id, new_rot):
        self.env.agents[agent_id].update_map_agent_rot(new_rot)

    # TODO(ev) test if an agent walking into another agent that is going to move is allowed
    # TODO(ev) it should be but it isn't right now
    def test_agent_conflict(self):
        # test that if an agents firing beam hits another agent everything is fine

        # test that agents can't walk into other agents

        # test that agents can walk into other agents if moves are de-conflicting
        pass

    def construct_map_1(self, agent_id, start_pos, start_orientation):
<<<<<<< HEAD
        # overwrite the map for testing
=======
        # overwrite the map
        self.env.reset()
>>>>>>> c1eee040
        self.env.map = TEST_MAP_1.copy()
        self.clear_agents()

        # TODO(ev) It seems like this map might be transposed...
        # replace the agents with agents with smaller views
        self.add_agent(agent_id, start_pos, start_orientation, self.env, 2)
        # TODO(ev) hack for now, can't call render logic or else it will spawn apples
        self.move_agent(agent_id, start_pos)


if __name__ == '__main__':
    unittest.main()<|MERGE_RESOLUTION|>--- conflicted
+++ resolved
@@ -353,12 +353,8 @@
         pass
 
     def construct_map_1(self, agent_id, start_pos, start_orientation):
-<<<<<<< HEAD
         # overwrite the map for testing
-=======
-        # overwrite the map
-        self.env.reset()
->>>>>>> c1eee040
+        self.env.reset()
         self.env.map = TEST_MAP_1.copy()
         self.clear_agents()
 
